use std::{collections::HashMap, pin::Pin};

use futures::{Future, Stream, StreamExt};
use ginepro::LoadBalancedChannel;
<<<<<<< HEAD
use tonic::{Request, Response, Status, Streaming};
=======
use tokio::sync::mpsc;
use tokio_stream::wrappers::ReceiverStream;
use tonic::Request;
use tracing::info;
>>>>>>> 9b23ed5e

use super::{create_grpc_clients, Error};
use crate::{
    config::ServiceConfig,
    pb::{
        caikit::runtime::chunkers::{
            chunkers_service_client::ChunkersServiceClient, BidiStreamingTokenizationTaskRequest,
            TokenizationTaskRequest,
        },
        caikit_data_model::nlp::{Token, TokenizationResults, TokenizationStreamResult},
    },
};

const MODEL_ID_HEADER_NAME: &str = "mm-model-id";
/// Default chunker that returns span for entire text
const DEFAULT_MODEL_ID: &str = "whole_doc_chunker";

type StreamingTokenizationResult = Result<Response<Streaming<TokenizationStreamResult>>, Status>;

#[cfg_attr(test, derive(Default))]
#[derive(Clone)]
pub struct ChunkerClient {
    clients: HashMap<String, ChunkersServiceClient<LoadBalancedChannel>>,
}

impl ChunkerClient {
    pub async fn new(default_port: u16, config: &[(String, ServiceConfig)]) -> Self {
        let clients = create_grpc_clients(default_port, config, ChunkersServiceClient::new).await;
        Self { clients }
    }

    fn client(&self, model_id: &str) -> Result<ChunkersServiceClient<LoadBalancedChannel>, Error> {
        Ok(self
            .clients
            .get(model_id)
            .ok_or_else(|| Error::ModelNotFound {
                model_id: model_id.to_string(),
            })?
            .clone())
    }

    pub async fn tokenization_task_predict(
        &self,
        model_id: &str,
        request: TokenizationTaskRequest,
    ) -> Result<TokenizationResults, Error> {
<<<<<<< HEAD
=======
        // Handle "default" separately first
        if model_id == DEFAULT_MODEL_ID {
            info!("Using default whole doc chunker");
            return Ok(tokenize_whole_doc(request));
        }
        let request = request_with_model_id(request, model_id);
>>>>>>> 9b23ed5e
        Ok(self
            .client(model_id)?
            .tokenization_task_predict(request_with_model_id(request, model_id))
            .await?
            .into_inner())
    }

    pub async fn bidi_streaming_tokenization_task_predict(
        &self,
        model_id: &str,
<<<<<<< HEAD
        request_stream: Pin<Box<dyn Stream<Item = BidiStreamingTokenizationTaskRequest> + Send>>,
    ) -> Result<Pin<Box<dyn Stream<Item = Result<TokenizationStreamResult, Status>> + Send>>, Error>
    {
        let mut client = self.client(model_id)?;
        let request = request_with_model_id(request_stream, model_id);
        // NOTE: this is an ugly workaround to avoid bogus higher-ranked lifetime errors.
        // https://github.com/rust-lang/rust/issues/110338
        let response_stream_fut: Pin<Box<dyn Future<Output = StreamingTokenizationResult> + Send>> =
            Box::pin(client.bidi_streaming_tokenization_task_predict(request));
        Ok(response_stream_fut.await?.into_inner().boxed())
=======
        request: Pin<Box<dyn Stream<Item = BidiStreamingTokenizationTaskRequest> + Send + 'static>>,
    ) -> Result<ReceiverStream<TokenizationStreamResult>, Error> {
        let (tx, rx) = mpsc::channel(128);
        // Handle "default" separately first
        if model_id == DEFAULT_MODEL_ID {
            info!("Using default whole doc chunker");
            let whole_response_stream = bidi_streaming_tokenize_whole_doc(request).await;
            tokio::spawn(async move {
                if let Ok(message) = whole_response_stream {
                    let _ = tx.send(message).await;
                }
            });
            return Ok(ReceiverStream::new(rx));
        }
        let request = request_with_model_id(request, model_id);
        let mut response_stream = self
            .client(model_id)?
            .bidi_streaming_tokenization_task_predict(request)
            .await?
            .into_inner();
        tokio::spawn(async move {
            while let Some(Ok(message)) = response_stream.next().await {
                let _ = tx.send(message).await;
            }
        });
        Ok(ReceiverStream::new(rx))
>>>>>>> 9b23ed5e
    }
}

fn request_with_model_id<T>(request: T, model_id: &str) -> Request<T> {
    let mut request = Request::new(request);
    request
        .metadata_mut()
        .insert(MODEL_ID_HEADER_NAME, model_id.parse().unwrap());
    request
}

/// Unary tokenization result of the entire doc
fn tokenize_whole_doc(request: TokenizationTaskRequest) -> TokenizationResults {
    let codepoint_count = request.text.chars().count();
    TokenizationResults {
        results: vec![Token {
            start: 0,
            end: codepoint_count as i64,
            text: request.text,
        }],
        token_count: 1, // entire doc
    }
}

/// Streaming tokenization result for an entire stream
// Note: This doesn't return an actual "stream" because the entire input text stream
// to the chunker has to be accumulated and processed. Only one result for the whole
// stream doc is provided. Depending on stream size, this can be memory intensive.
async fn bidi_streaming_tokenize_whole_doc(
    mut request: Pin<Box<dyn Stream<Item = BidiStreamingTokenizationTaskRequest> + Send + 'static>>,
) -> Result<TokenizationStreamResult, Error> {
    let mut total_codepoint_count = 0;
    let mut accumulated_text: String = "".to_owned();
    while let Some(stream_request) = request.next().await {
        let codepoint_count = stream_request.text_stream.chars().count();
        total_codepoint_count += codepoint_count;
        accumulated_text.push_str(stream_request.text_stream.as_str());
    }
    Ok(TokenizationStreamResult {
        results: vec![Token {
            start: 0,
            end: total_codepoint_count as i64,
            text: accumulated_text,
        }],
        token_count: 1, // entire doc/stream
        processed_index: total_codepoint_count as i64,
        start_index: 0,
    })
}<|MERGE_RESOLUTION|>--- conflicted
+++ resolved
@@ -2,14 +2,8 @@
 
 use futures::{Future, Stream, StreamExt};
 use ginepro::LoadBalancedChannel;
-<<<<<<< HEAD
 use tonic::{Request, Response, Status, Streaming};
-=======
-use tokio::sync::mpsc;
-use tokio_stream::wrappers::ReceiverStream;
-use tonic::Request;
 use tracing::info;
->>>>>>> 9b23ed5e
 
 use super::{create_grpc_clients, Error};
 use crate::{
@@ -56,15 +50,11 @@
         model_id: &str,
         request: TokenizationTaskRequest,
     ) -> Result<TokenizationResults, Error> {
-<<<<<<< HEAD
-=======
         // Handle "default" separately first
         if model_id == DEFAULT_MODEL_ID {
             info!("Using default whole doc chunker");
             return Ok(tokenize_whole_doc(request));
         }
-        let request = request_with_model_id(request, model_id);
->>>>>>> 9b23ed5e
         Ok(self
             .client(model_id)?
             .tokenization_task_predict(request_with_model_id(request, model_id))
@@ -75,45 +65,31 @@
     pub async fn bidi_streaming_tokenization_task_predict(
         &self,
         model_id: &str,
-<<<<<<< HEAD
         request_stream: Pin<Box<dyn Stream<Item = BidiStreamingTokenizationTaskRequest> + Send>>,
     ) -> Result<Pin<Box<dyn Stream<Item = Result<TokenizationStreamResult, Status>> + Send>>, Error>
     {
+        // Handle "default" separately first - FIXME type updates here!!
+        // if model_id == DEFAULT_MODEL_ID {
+        //     info!("Using default whole doc chunker");
+        //     let (tx, rx) = mpsc::channel(128);
+        //     let whole_response_stream = bidi_streaming_tokenize_whole_doc(request_stream).await;
+        //     tokio::spawn(async move {
+        //         let _ = tx.send(whole_response_stream).await;
+        //         if let Ok(message) = whole_response_stream {
+
+        //         }
+        //     });
+        //     return Ok(ReceiverStream::new(rx).boxed());
+        // }
         let mut client = self.client(model_id)?;
-        let request = request_with_model_id(request_stream, model_id);
+        let request: Request<
+            Pin<Box<dyn Stream<Item = BidiStreamingTokenizationTaskRequest> + Send>>,
+        > = request_with_model_id(request_stream, model_id);
         // NOTE: this is an ugly workaround to avoid bogus higher-ranked lifetime errors.
         // https://github.com/rust-lang/rust/issues/110338
         let response_stream_fut: Pin<Box<dyn Future<Output = StreamingTokenizationResult> + Send>> =
             Box::pin(client.bidi_streaming_tokenization_task_predict(request));
         Ok(response_stream_fut.await?.into_inner().boxed())
-=======
-        request: Pin<Box<dyn Stream<Item = BidiStreamingTokenizationTaskRequest> + Send + 'static>>,
-    ) -> Result<ReceiverStream<TokenizationStreamResult>, Error> {
-        let (tx, rx) = mpsc::channel(128);
-        // Handle "default" separately first
-        if model_id == DEFAULT_MODEL_ID {
-            info!("Using default whole doc chunker");
-            let whole_response_stream = bidi_streaming_tokenize_whole_doc(request).await;
-            tokio::spawn(async move {
-                if let Ok(message) = whole_response_stream {
-                    let _ = tx.send(message).await;
-                }
-            });
-            return Ok(ReceiverStream::new(rx));
-        }
-        let request = request_with_model_id(request, model_id);
-        let mut response_stream = self
-            .client(model_id)?
-            .bidi_streaming_tokenization_task_predict(request)
-            .await?
-            .into_inner();
-        tokio::spawn(async move {
-            while let Some(Ok(message)) = response_stream.next().await {
-                let _ = tx.send(message).await;
-            }
-        });
-        Ok(ReceiverStream::new(rx))
->>>>>>> 9b23ed5e
     }
 }
 
@@ -143,11 +119,11 @@
 // to the chunker has to be accumulated and processed. Only one result for the whole
 // stream doc is provided. Depending on stream size, this can be memory intensive.
 async fn bidi_streaming_tokenize_whole_doc(
-    mut request: Pin<Box<dyn Stream<Item = BidiStreamingTokenizationTaskRequest> + Send + 'static>>,
+    mut request_stream: Pin<Box<dyn Stream<Item = BidiStreamingTokenizationTaskRequest> + Send>>,
 ) -> Result<TokenizationStreamResult, Error> {
     let mut total_codepoint_count = 0;
     let mut accumulated_text: String = "".to_owned();
-    while let Some(stream_request) = request.next().await {
+    while let Some(stream_request) = request_stream.next().await {
         let codepoint_count = stream_request.text_stream.chars().count();
         total_codepoint_count += codepoint_count;
         accumulated_text.push_str(stream_request.text_stream.as_str());
